--- conflicted
+++ resolved
@@ -40,11 +40,7 @@
     "glob": "7.1.6",
     "globby": "^11.0.0",
     "invariant": "^2.2.4",
-<<<<<<< HEAD
     "jimp": "^0.10.3",
-    "plist": "^3.0.1",
-=======
->>>>>>> 2dfc929b
     "resolve-from": "^5.0.0",
     "semver": "^7.1.3",
     "slugify": "^1.3.4",
